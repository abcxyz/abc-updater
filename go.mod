--- conflicted
+++ resolved
@@ -21,20 +21,11 @@
 	github.com/lestrrat-go/jwx/v2 v2.0.11 // indirect
 	github.com/lestrrat-go/option v1.0.1 // indirect
 	github.com/segmentio/asm v1.2.0 // indirect
-<<<<<<< HEAD
-	golang.org/x/crypto v0.14.0 // indirect
-	golang.org/x/net v0.17.0 // indirect
-	golang.org/x/sys v0.13.0 // indirect
-	golang.org/x/text v0.13.0 // indirect
-	google.golang.org/genproto/googleapis/rpc v0.0.0-20230807174057-1744710a1577 // indirect
-	google.golang.org/grpc v1.57.0 // indirect
-=======
 	golang.org/x/crypto v0.17.0 // indirect
 	golang.org/x/net v0.17.0 // indirect
 	golang.org/x/sys v0.15.0 // indirect
 	golang.org/x/text v0.14.0 // indirect
 	google.golang.org/genproto/googleapis/rpc v0.0.0-20230807174057-1744710a1577 // indirect
 	google.golang.org/grpc v1.57.1 // indirect
->>>>>>> bc03c5bb
 	google.golang.org/protobuf v1.31.0 // indirect
 )