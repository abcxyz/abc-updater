--- conflicted
+++ resolved
@@ -36,13 +36,8 @@
 	testServerURL = "https://example.com"
 )
 
-<<<<<<< HEAD
-func defaultClient() *client {
-	return &client{
-=======
 func defaultClient() *Client {
 	return &Client{
->>>>>>> 85b676cf
 		appID:      testAppID,
 		appVersion: testVersion,
 		installID:  testInstallID,
@@ -132,11 +127,7 @@
 				}
 
 				if diff := cmp.Diff(got.installID, storedID.InstallID); diff != "" {
-<<<<<<< HEAD
-					t.Errorf("install id in client does not match stored. Diff (-client +stored): %s", diff)
-=======
 					t.Errorf("install id in Client does not match stored. Diff (-Client +stored): %s", diff)
->>>>>>> 85b676cf
 				}
 
 				if diff := cmp.Diff(got, tc.want, cmp.AllowUnexported(Client{})); diff != "" {
@@ -405,18 +396,10 @@
 	checkFromContext(ctx, t, client2)
 }
 
-<<<<<<< HEAD
-func checkFromContext(ctx context.Context, tb testing.TB, want MetricWriter) {
-	tb.Helper()
-
-	if diff := cmp.Diff(want, FromContext(ctx)); diff != "" {
-		tb.Errorf("unexpected metrics client in context diff (-got +want): %s", diff)
-=======
 func checkFromContext(ctx context.Context, tb testing.TB, want *Client) {
 	tb.Helper()
 
 	if diff := cmp.Diff(want, FromContext(ctx), cmp.AllowUnexported(Client{})); diff != "" {
 		tb.Errorf("unexpected metrics Client in context diff (-got +want): %s", diff)
->>>>>>> 85b676cf
 	}
 }