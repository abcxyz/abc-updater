// Copyright 2024 The Authors (see AUTHORS file)
//
// Licensed under the Apache License, Version 2.0 (the "License");
// you may not use this file except in compliance with the License.
// You may obtain a copy of the License at
//
//      http://www.apache.org/licenses/LICENSE-2.0
//
// Unless required by applicable law or agreed to in writing, software
// distributed under the License is distributed on an "AS IS" BASIS,
// WITHOUT WARRANTIES OR CONDITIONS OF ANY KIND, either express or implied.
// See the License for the specific language governing permissions and
// limitations under the License.

// Package metrics includes code specific to sending usage metrics.
package metrics

import (
	"bytes"
	"context"
	"encoding/json"
	"fmt"
	"io"
	"net/http"
	"net/url"
	"strings"
	"time"

	"github.com/sethvargo/go-envconfig"

	"github.com/abcxyz/pkg/logging"
)

const (
	installIDFileName     = "id.json"
	maxErrorResponseBytes = 2048
)

// Assert client implements MetricWriter.
var _ MetricWriter = (*client)(nil)

type metricsConfig struct {
	ServerURL string `env:"METRICS_URL, default=https://abc-updater-metrics.tycho.joonix.net"`
	NoMetrics bool   `env:"NO_METRICS"`
}

type options struct {
	httpClient *http.Client
	lookuper   envconfig.Lookuper
	// Optional override for install id file location. Mostly intended for testing.
	// If empty uses default location.
	installIDFileOverride string
}

// Option is the MetricWriter option type.
type Option func(*options) *options

// WithHTTPClient instructs the MetricWriter to use given http.Client when
// making calls.
func WithHTTPClient(client *http.Client) Option {
	return func(o *options) *options {
		o.httpClient = client
		return o
	}
}

// WithLookuper instructs the MetricWriter to use given envconfig.Lookuper when
// loading configuration.
func WithLookuper(lookuper envconfig.Lookuper) Option {
	return func(o *options) *options {
		o.lookuper = lookuper
		return o
	}
}

// WithInstallIDFileOverride overrides the path where install ID file is stored.
func WithInstallIDFileOverride(path string) Option { //nolint:unused
	return func(o *options) *options {
		o.installIDFileOverride = path
		return o
	}
}

// MetricWriter is a client for reporting metrics about an application's usage.
type MetricWriter interface {
	WriteMetric(ctx context.Context, name string, count int) error
}

type client struct {
	AppID      string
	Version    string
	InstallID  string
	HttpClient *http.Client
	OptOut     bool
	Config     *metricsConfig
}

<<<<<<< HEAD
// New provides a Client based on provided values and options.
// Will always return a non-nil Client, in error cases it will have optOut
// enabled making it effectively a noop.
func New(ctx context.Context, appID, version string, opt ...Option) (*Client, error) {
	if len(appID) == 0 {
		return noopClient(), fmt.Errorf("appID cannot be empty")
	}

=======
// New provides a client based on provided values and options.
// Upon error recommended to use NoopWriter().
func New(ctx context.Context, appID, version string, opt ...Option) (MetricWriter, error) {
>>>>>>> dcdb0fd4
	opts := &options{}

	for _, o := range opt {
		opts = o(opts)
	}

	// Default to the environment loader.
	if opts.lookuper == nil {
		opts.lookuper = envconfig.OsLookuper()
		opts.lookuper = envconfig.PrefixLookuper(strings.ToUpper(appID)+"_", opts.lookuper)
	}

	var c metricsConfig
	if err := envconfig.ProcessWith(ctx, &envconfig.Config{
		Target:   &c,
		Lookuper: opts.lookuper,
	}); err != nil {
		return nil, fmt.Errorf("failed to process envconfig: %w", err)
	}

	// Short Circuit if user opted out of metrics.
	if c.NoMetrics {
		return NoopWriter(), nil
	}

	// Default to 1 second timeout httpClient.
	if opts.httpClient == nil {
		opts.httpClient = &http.Client{Timeout: 1 * time.Second}
	}

	// Use ParseRequestURI over Parse because Parse validation is more loose and will accept
	// things such as relative paths without a host.
	if _, err := url.ParseRequestURI(c.ServerURL); err != nil {
<<<<<<< HEAD
		return noopClient(), fmt.Errorf("failed to parse server URL: %w", err)
=======
		return nil, fmt.Errorf("failed to parse server url: %w", err)
>>>>>>> dcdb0fd4
	}

	storedID, err := loadInstallID(appID, opts.installIDFileOverride)
	var installID string
	if err != nil || storedID == nil {
		installID, err = generateInstallID()
		if err != nil {
			return nil, err
		}

		if err = storeInstallID(appID, opts.installIDFileOverride, &InstallIDData{
			InstallID: installID,
		}); err != nil {
			logging.FromContext(ctx).DebugContext(ctx, "error storing InstallID", "error", err.Error())
		}
	} else {
		installID = storedID.InstallID
	}

	return &client{
		AppID:      appID,
		Version:    version,
		InstallID:  installID,
		HttpClient: opts.httpClient,
		Config:     &c,
	}, nil
}

type SendMetricRequest struct {
	// The ID of the application to check.
	AppID string `json:"appId"`

	// The version of the app to check for updates.
	// Should be of form vMAJOR[.MINOR[.PATCH[-PRERELEASE][+BUILD]]] (e.g., v1.0.1)
	Version string `json:"version"`

	// Only single item is used now, map used for flexibility in the future.
	Metrics map[string]int `json:"metrics"`

	// InstallID. Expected to be a random base64 value.
	InstallID string `json:"installId"`
}

// WriteMetric sends information about application usage. Noop if metrics
// are opted out.
// Accepts a context for cancellation.
func (c *client) WriteMetric(ctx context.Context, name string, count int) error {
	if c.OptOut {
		return nil
	}

	var buf bytes.Buffer
	if err := json.NewEncoder(&buf).Encode(&SendMetricRequest{
		AppID:     c.AppID,
		Version:   c.Version,
		Metrics:   map[string]int{name: count},
		InstallID: c.InstallID,
	}); err != nil {
		return fmt.Errorf("failed to marshal metrics as json: %w", err)
	}

	req, err := http.NewRequestWithContext(ctx, http.MethodPost, fmt.Sprintf(c.Config.ServerURL+"/sendMetrics"), &buf)
	if err != nil {
		return fmt.Errorf("failed to create http request: %w", err)
	}
	req.Header.Set("User-Agent", "github.com/abcxyz/abc-updater")
	req.Header.Set("Content-Type", "application/json")
	req.Header.Set("Accept", "application/json")

	resp, err := c.HttpClient.Do(req)
	if err != nil {
		return fmt.Errorf("failed to make http request: %w", err)
	}
	defer resp.Body.Close()

	// Future releases may be more strict.
	if resp.StatusCode >= 300 || resp.StatusCode <= 199 {
		b, err := io.ReadAll(io.LimitReader(resp.Body, maxErrorResponseBytes))
		if err != nil {
			return fmt.Errorf("received %d response, unable to read response body", resp.StatusCode)
		}
		return fmt.Errorf("received %d response: %s", resp.StatusCode, string(b))
	}

	// For now, ignore response body for happy responses.
	// Future versions may parse warnings for debug logging.
	return nil
}

// NoopWriter returns a MetricWriter which is opted-out and will not send metrics.
func NoopWriter() MetricWriter {
	return &client{OptOut: true}
}<|MERGE_RESOLUTION|>--- conflicted
+++ resolved
@@ -95,20 +95,13 @@
 	Config     *metricsConfig
 }
 
-<<<<<<< HEAD
-// New provides a Client based on provided values and options.
-// Will always return a non-nil Client, in error cases it will have optOut
-// enabled making it effectively a noop.
-func New(ctx context.Context, appID, version string, opt ...Option) (*Client, error) {
-	if len(appID) == 0 {
-		return noopClient(), fmt.Errorf("appID cannot be empty")
-	}
-
-=======
-// New provides a client based on provided values and options.
+// New provides a MetricWriter based on provided values and options.
 // Upon error recommended to use NoopWriter().
 func New(ctx context.Context, appID, version string, opt ...Option) (MetricWriter, error) {
->>>>>>> dcdb0fd4
+	if len(appID) == 0 {
+		return nil, fmt.Errorf("appID cannot be empty")
+	}
+
 	opts := &options{}
 
 	for _, o := range opt {
@@ -142,11 +135,7 @@
 	// Use ParseRequestURI over Parse because Parse validation is more loose and will accept
 	// things such as relative paths without a host.
 	if _, err := url.ParseRequestURI(c.ServerURL); err != nil {
-<<<<<<< HEAD
-		return noopClient(), fmt.Errorf("failed to parse server URL: %w", err)
-=======
-		return nil, fmt.Errorf("failed to parse server url: %w", err)
->>>>>>> dcdb0fd4
+		return nil, fmt.Errorf("failed to parse server URL: %w", err)
 	}
 
 	storedID, err := loadInstallID(appID, opts.installIDFileOverride)
